import warnings

import six
from six import string_types
from six import StringIO
from six.moves.urllib.parse import urlparse

from modelcluster.models import ClusterableModel

from django.db import models, connection, transaction
from django.db.models import get_model, Q
from django.http import Http404
from django.core.cache import cache
from django.core.handlers.wsgi import WSGIRequest
from django.core.handlers.base import BaseHandler
from django.contrib.contenttypes.models import ContentType
from django.contrib.auth.models import Group
from django.conf import settings
from django.template.response import TemplateResponse
from django.utils import timezone
from django.utils.translation import ugettext_lazy as _
from django.core.exceptions import ValidationError
from django.utils.functional import cached_property
from django.utils.encoding import python_2_unicode_compatible

from treebeard.mp_tree import MP_Node

from wagtail.wagtailcore.utils import camelcase_to_underscore
from wagtail.wagtailcore.query import PageQuerySet
from wagtail.wagtailcore.url_routing import RouteResult

from wagtail.wagtailsearch import indexed
from wagtail.wagtailsearch.backends import get_search_backend


class SiteManager(models.Manager):
    def get_by_natural_key(self, hostname, port):
        return self.get(hostname=hostname, port=port)


@python_2_unicode_compatible
class Site(models.Model):
    hostname = models.CharField(max_length=255, db_index=True)
    port = models.IntegerField(default=80, help_text=_("Set this to something other than 80 if you need a specific port number to appear in URLs (e.g. development on port 8000). Does not affect request handling (so port forwarding still works)."))
    root_page = models.ForeignKey('Page', related_name='sites_rooted_here')
    is_default_site = models.BooleanField(default=False, help_text=_("If true, this site will handle requests for all other hostnames that do not have a site entry of their own"))

    class Meta:
        unique_together = ('hostname', 'port')

    def natural_key(self):
        return (self.hostname, self.port)

    def __str__(self):
        return self.hostname + ("" if self.port == 80 else (":%d" % self.port)) + (" [default]" if self.is_default_site else "")

    @staticmethod
    def find_for_request(request):
        """
            Find the site object responsible for responding to this HTTP
            request object. Try:
             - unique hostname first
             - then hostname and port
             - if there is no matching hostname at all, or no matching
               hostname:port combination, fall back to the unique default site,
               or raise an exception
            NB this means that high-numbered ports on an extant hostname may
            still be routed to a different hostname which is set as the default
        """
        try:
            hostname = request.META['HTTP_HOST'].split(':')[0] # KeyError here goes to the final except clause
            try:
                # find a Site matching this specific hostname
                return Site.objects.get(hostname=hostname) # Site.DoesNotExist here goes to the final except clause
            except Site.MultipleObjectsReturned:
                # as there were more than one, try matching by port too
                port = request.META['SERVER_PORT'] # KeyError here goes to the final except clause
                return Site.objects.get(hostname=hostname, port=int(port)) # Site.DoesNotExist here goes to the final except clause
        except (Site.DoesNotExist, KeyError):
            # If no matching site exists, or request does not specify an HTTP_HOST (which
            # will often be the case for the Django test client), look for a catch-all Site.
            # If that fails, let the Site.DoesNotExist propagate back to the caller
            return Site.objects.get(is_default_site=True)

    @property
    def root_url(self):
        if self.port == 80:
            return 'http://%s' % self.hostname
        elif self.port == 443:
            return 'https://%s' % self.hostname
        else:
            return 'http://%s:%d' % (self.hostname, self.port)

    def clean_fields(self, exclude=None):
        super(Site, self).clean_fields(exclude)
        # Only one site can have the is_default_site flag set
        try:
            default = Site.objects.get(is_default_site=True)
        except Site.DoesNotExist:
            pass
        except Site.MultipleObjectsReturned:
            raise
        else:
            if self.is_default_site and self.pk != default.pk:
                raise ValidationError(
                    {'is_default_site': [
                        _("%(hostname)s is already configured as the default site. You must unset that before you can save this site as default.")
                        % { 'hostname': default.hostname }
                        ]}
                    )

    # clear the wagtail_site_root_paths cache whenever Site records are updated
    def save(self, *args, **kwargs):
        result = super(Site, self).save(*args, **kwargs)
        cache.delete('wagtail_site_root_paths')
        return result

    @staticmethod
    def get_site_root_paths():
        """
        Return a list of (root_path, root_url) tuples, most specific path first -
        used to translate url_paths into actual URLs with hostnames
        """
        result = cache.get('wagtail_site_root_paths')

        if result is None:
            result = [
                (site.id, site.root_page.url_path, site.root_url)
                for site in Site.objects.select_related('root_page').order_by('-root_page__url_path')
            ]
            cache.set('wagtail_site_root_paths', result, 3600)

        return result


PAGE_MODEL_CLASSES = []
_PAGE_CONTENT_TYPES = []


def get_page_types():
    global _PAGE_CONTENT_TYPES
    if len(_PAGE_CONTENT_TYPES) != len(PAGE_MODEL_CLASSES):
        _PAGE_CONTENT_TYPES = [
            ContentType.objects.get_for_model(cls) for cls in PAGE_MODEL_CLASSES
        ]
    return _PAGE_CONTENT_TYPES


def get_leaf_page_content_type_ids():
    warnings.warn("""
        get_leaf_page_content_type_ids is deprecated, as it treats pages without an explicit subpage_types
        setting as 'leaf' pages. Code that calls get_leaf_page_content_type_ids must be rewritten to avoid
        this incorrect assumption.
    """, DeprecationWarning)
    return [
        content_type.id
        for content_type in get_page_types()
        if not getattr(content_type.model_class(), 'subpage_types', None)
    ]

def get_navigable_page_content_type_ids():
    warnings.warn("""
        get_navigable_page_content_type_ids is deprecated, as it treats pages without an explicit subpage_types
        setting as 'leaf' pages. Code that calls get_navigable_page_content_type_ids must be rewritten to avoid
        this incorrect assumption.
    """, DeprecationWarning)
    return [
        content_type.id
        for content_type in get_page_types()
        if getattr(content_type.model_class(), 'subpage_types', None)
    ]


class PageManager(models.Manager):
    def get_queryset(self):
        return PageQuerySet(self.model).order_by('path')

    def live(self):
        return self.get_queryset().live()

    def not_live(self):
        return self.get_queryset().not_live()

    def in_menu(self):
        return self.get_queryset().in_menu()

    def not_in_menu(self):
        return self.get_queryset().not_in_menu()

    def page(self, other):
        return self.get_queryset().page(other)

    def not_page(self, other):
        return self.get_queryset().not_page(other)

    def descendant_of(self, other, inclusive=False):
        return self.get_queryset().descendant_of(other, inclusive)

    def not_descendant_of(self, other, inclusive=False):
        return self.get_queryset().not_descendant_of(other, inclusive)

    def child_of(self, other):
        return self.get_queryset().child_of(other)

    def not_child_of(self, other):
        return self.get_queryset().not_child_of(other)

    def ancestor_of(self, other, inclusive=False):
        return self.get_queryset().ancestor_of(other, inclusive)

    def not_ancestor_of(self, other, inclusive=False):
        return self.get_queryset().not_ancestor_of(other, inclusive)

    def parent_of(self, other):
        return self.get_queryset().parent_of(other)

    def not_parent_of(self, other):
        return self.get_queryset().not_parent_of(other)

    def sibling_of(self, other, inclusive=False):
        return self.get_queryset().sibling_of(other, inclusive)

    def not_sibling_of(self, other, inclusive=False):
        return self.get_queryset().not_sibling_of(other, inclusive)

    def type(self, model):
        return self.get_queryset().type(model)

    def not_type(self, model):
        return self.get_queryset().not_type(model)

<<<<<<< HEAD
    def public(self):
        return self.get_queryset().public()

    def not_public(self):
        return self.get_queryset().not_public()
=======
    def search(self, query_string, fields=None, backend='default'):
        return self.get_queryset().search(query_string, fields=fields, backend=backend)
>>>>>>> 7fc10398


class PageBase(models.base.ModelBase):
    """Metaclass for Page"""
    def __init__(cls, name, bases, dct):
        super(PageBase, cls).__init__(name, bases, dct)

        if cls._deferred:
            # this is an internal class built for Django's deferred-attribute mechanism;
            # don't proceed with all this page type registration stuff
            return

        # Add page manager
        PageManager().contribute_to_class(cls, 'objects')

        if 'template' not in dct:
            # Define a default template path derived from the app name and model name
            cls.template = "%s/%s.html" % (cls._meta.app_label, camelcase_to_underscore(name))

        if 'ajax_template' not in dct:
            cls.ajax_template = None

        cls._clean_subpage_types = None  # to be filled in on first call to cls.clean_subpage_types

        if not dct.get('is_abstract'):
            # subclasses are only abstract if the subclass itself defines itself so
            cls.is_abstract = False

        if not cls.is_abstract:
            # register this type in the list of page content types
            PAGE_MODEL_CLASSES.append(cls)


@python_2_unicode_compatible
class Page(six.with_metaclass(PageBase, MP_Node, ClusterableModel, indexed.Indexed)):
    title = models.CharField(max_length=255, help_text=_("The page title as you'd like it to be seen by the public"))
    slug = models.SlugField(help_text=_("The name of the page as it will appear in URLs e.g http://domain.com/blog/[my-slug]/"))
    # TODO: enforce uniqueness on slug field per parent (will have to be done at the Django
    # level rather than db, since there is no explicit parent relation in the db)
    content_type = models.ForeignKey('contenttypes.ContentType', related_name='pages')
    live = models.BooleanField(default=True, editable=False)
    has_unpublished_changes = models.BooleanField(default=False, editable=False)
    url_path = models.CharField(max_length=255, blank=True, editable=False)
    owner = models.ForeignKey(settings.AUTH_USER_MODEL, null=True, blank=True, editable=False, related_name='owned_pages')

    seo_title = models.CharField(verbose_name=_("Page title"), max_length=255, blank=True, help_text=_("Optional. 'Search Engine Friendly' title. This will appear at the top of the browser window."))
    show_in_menus = models.BooleanField(default=False, help_text=_("Whether a link to this page will appear in automatically generated menus"))
    search_description = models.TextField(blank=True)

    go_live_at = models.DateTimeField(verbose_name=_("Go live date/time"), help_text=_("Please add a date-time in the form YYYY-MM-DD hh:mm."), blank=True, null=True)
    expire_at = models.DateTimeField(verbose_name=_("Expiry date/time"), help_text=_("Please add a date-time in the form YYYY-MM-DD hh:mm."), blank=True, null=True)
    expired = models.BooleanField(default=False, editable=False)

    search_fields = (
        indexed.SearchField('title', partial_match=True, boost=100),
        indexed.FilterField('id'),
        indexed.FilterField('live'),
        indexed.FilterField('owner'),
        indexed.FilterField('content_type'),
        indexed.FilterField('path'),
        indexed.FilterField('depth'),
    )

    def __init__(self, *args, **kwargs):
        super(Page, self).__init__(*args, **kwargs)
        if not self.id and not self.content_type_id:
            # this model is being newly created rather than retrieved from the db;
            # set content type to correctly represent the model class that this was
            # created as
            self.content_type = ContentType.objects.get_for_model(self)

    def __str__(self):
        return self.title

    is_abstract = True  # don't offer Page in the list of page types a superuser can create

    def set_url_path(self, parent):
        """
        Populate the url_path field based on this page's slug and the specified parent page.
        (We pass a parent in here, rather than retrieving it via get_parent, so that we can give
        new unsaved pages a meaningful URL when previewing them; at that point the page has not
        been assigned a position in the tree, as far as treebeard is concerned.
        """
        if parent:
            self.url_path = parent.url_path + self.slug + '/'
        else:
            # a page without a parent is the tree root, which always has a url_path of '/'
            self.url_path = '/'

        return self.url_path

    @transaction.atomic  # ensure that changes are only committed when we have updated all descendant URL paths, to preserve consistency
    def save(self, *args, **kwargs):
        update_descendant_url_paths = False

        if self.id is None:
            # we are creating a record. If we're doing things properly, this should happen
            # through a treebeard method like add_child, in which case the 'path' field
            # has been set and so we can safely call get_parent
            self.set_url_path(self.get_parent())
        else:
            # see if the slug has changed from the record in the db, in which case we need to
            # update url_path of self and all descendants
            old_record = Page.objects.get(id=self.id)
            if old_record.slug != self.slug:
                self.set_url_path(self.get_parent())
                update_descendant_url_paths = True
                old_url_path = old_record.url_path
                new_url_path = self.url_path

        result = super(Page, self).save(*args, **kwargs)

        if update_descendant_url_paths:
            self._update_descendant_url_paths(old_url_path, new_url_path)

        # Check if this is a root page of any sites and clear the 'wagtail_site_root_paths' key if so
        if Site.objects.filter(root_page=self).exists():
            cache.delete('wagtail_site_root_paths')

        return result

    def _update_descendant_url_paths(self, old_url_path, new_url_path):
        cursor = connection.cursor()
        if connection.vendor == 'sqlite':
            update_statement = """
                UPDATE wagtailcore_page
                SET url_path = %s || substr(url_path, %s)
                WHERE path LIKE %s AND id <> %s
            """
        elif connection.vendor == 'mysql':
            update_statement = """
                UPDATE wagtailcore_page
                SET url_path= CONCAT(%s, substring(url_path, %s))
                WHERE path LIKE %s AND id <> %s
            """
        else:
            update_statement = """
                UPDATE wagtailcore_page
                SET url_path = %s || substring(url_path from %s)
                WHERE path LIKE %s AND id <> %s
            """
        cursor.execute(update_statement,
            [new_url_path, len(old_url_path) + 1, self.path + '%', self.id])

    @cached_property
    def specific(self):
        """
            Return this page in its most specific subclassed form.
        """
        # the ContentType.objects manager keeps a cache, so this should potentially
        # avoid a database lookup over doing self.content_type. I think.
        content_type = ContentType.objects.get_for_id(self.content_type_id)
        if isinstance(self, content_type.model_class()):
            # self is already the an instance of the most specific class
            return self
        else:
            return content_type.get_object_for_this_type(id=self.id)

    @cached_property
    def specific_class(self):
        """
            return the class that this page would be if instantiated in its
            most specific form
        """
        content_type = ContentType.objects.get_for_id(self.content_type_id)
        return content_type.model_class()

    def route(self, request, path_components):
        if path_components:
            # request is for a child of this page
            child_slug = path_components[0]
            remaining_components = path_components[1:]

            try:
                subpage = self.get_children().get(slug=child_slug)
            except Page.DoesNotExist:
                raise Http404

            return subpage.specific.route(request, remaining_components)

        else:
            # request is for this very page
            if self.live:
                return RouteResult(self)
            else:
                raise Http404

    def save_revision(self, user=None, submitted_for_moderation=False, approved_go_live_at=None):
        return self.revisions.create(
            content_json=self.to_json(),
            user=user,
            submitted_for_moderation=submitted_for_moderation,
            approved_go_live_at=approved_go_live_at,
        )

    def get_latest_revision(self):
        return self.revisions.order_by('-created_at').first()

    def get_latest_revision_as_page(self):
        latest_revision = self.get_latest_revision()

        if latest_revision:
            return latest_revision.as_page_object()
        else:
            return self.specific

    def get_context(self, request, *args, **kwargs):
        return {
            'self': self,
            'request': request,
        }

    def get_template(self, request, *args, **kwargs):
        if request.is_ajax():
            return self.ajax_template or self.template
        else:
            return self.template

    def serve(self, request, *args, **kwargs):
        return TemplateResponse(
            request,
            self.get_template(request, *args, **kwargs),
            self.get_context(request, *args, **kwargs)
        )

    def is_navigable(self):
        """
        Return true if it's meaningful to browse subpages of this page -
        i.e. it currently has subpages,
        or it's at the top level (this rule necessary for empty out-of-the-box sites to have working navigation)
        """
        return (not self.is_leaf()) or self.depth == 2

    def get_other_siblings(self):
        warnings.warn(
            "The 'Page.get_other_siblings()' method has been replaced. "
            "Use 'Page.get_siblings(inclusive=False)' instead.", DeprecationWarning)

        # get sibling pages excluding self
        return self.get_siblings().exclude(id=self.id)

    @property
    def full_url(self):
        """Return the full URL (including protocol / domain) to this page, or None if it is not routable"""
        for (id, root_path, root_url) in Site.get_site_root_paths():
            if self.url_path.startswith(root_path):
                return root_url + self.url_path[len(root_path) - 1:]

    @property
    def url(self):
        """
        Return the 'most appropriate' URL for referring to this page from the pages we serve,
        within the Wagtail backend and actual website templates;
        this is the local URL (starting with '/') if we're only running a single site
        (i.e. we know that whatever the current page is being served from, this link will be on the
        same domain), and the full URL (with domain) if not.
        Return None if the page is not routable.
        """
        root_paths = Site.get_site_root_paths()
        for (id, root_path, root_url) in Site.get_site_root_paths():
            if self.url_path.startswith(root_path):
                return ('' if len(root_paths) == 1 else root_url) + self.url_path[len(root_path) - 1:]

    def relative_url(self, current_site):
        """
        Return the 'most appropriate' URL for this page taking into account the site we're currently on;
        a local URL if the site matches, or a fully qualified one otherwise.
        Return None if the page is not routable.
        """
        for (id, root_path, root_url) in Site.get_site_root_paths():
            if self.url_path.startswith(root_path):
                return ('' if current_site.id == id else root_url) + self.url_path[len(root_path) - 1:]

    @classmethod
    def search(cls, query_string, show_unpublished=False, search_title_only=False, extra_filters={}, prefetch_related=[], path=None):
        # Filters
        filters = extra_filters.copy()
        if not show_unpublished:
            filters['live'] = True

        # Path
        if path:
            filters['path__startswith'] = path

        # Fields
        fields = None
        if search_title_only:
            fields = ['title']

        # Search
        s = get_search_backend()
        return s.search(query_string, cls, fields=fields, filters=filters, prefetch_related=prefetch_related)

    @classmethod
    def clean_subpage_types(cls):
        """
            Returns the list of subpage types, with strings converted to class objects
            where required
        """
        if cls._clean_subpage_types is None:
            subpage_types = getattr(cls, 'subpage_types', None)
            if subpage_types is None:
                # if subpage_types is not specified on the Page class, allow all page types as subpages
                res = get_page_types()
            else:
                res = []
                for page_type in cls.subpage_types:
                    if isinstance(page_type, string_types):
                        try:
                            app_label, model_name = page_type.split(".")
                        except ValueError:
                            # If we can't split, assume a model in current app
                            app_label = cls._meta.app_label
                            model_name = page_type

                        model = get_model(app_label, model_name)
                        if model:
                            res.append(ContentType.objects.get_for_model(model))
                        else:
                            raise NameError(_("name '{0}' (used in subpage_types list) is not defined.").format(page_type))

                    else:
                        # assume it's already a model class
                        res.append(ContentType.objects.get_for_model(page_type))

            cls._clean_subpage_types = res

        return cls._clean_subpage_types

    @classmethod
    def allowed_parent_page_types(cls):
        """
            Returns the list of page types that this page type can be a subpage of
        """
        return [ct for ct in get_page_types() if cls in ct.model_class().clean_subpage_types()]

    @classmethod
    def allowed_parent_pages(cls):
        """
            Returns the list of pages that this page type can be a subpage of
        """
        return Page.objects.filter(content_type__in=cls.allowed_parent_page_types())

    @classmethod
    def get_verbose_name(cls):
        # This is similar to doing cls._meta.verbose_name.title()
        # except this doesn't convert any characters to lowercase
        return ' '.join([word[0].upper() + word[1:] for word in cls._meta.verbose_name.split()])

    @property
    def status_string(self):
        if not self.live:
            if self.expired:
                return "expired"
            elif self.approved_schedule:
                return "scheduled"
            else:
                return "draft"
        else:
            if self.has_unpublished_changes:
                return "live + draft"
            else:
                return "live"

    @property
    def approved_schedule(self):
        return self.revisions.exclude(approved_go_live_at__isnull=True).exists()

    def has_unpublished_subtree(self):
        """
        An awkwardly-defined flag used in determining whether unprivileged editors have
        permission to delete this article. Returns true if and only if this page is non-live,
        and it has no live children.
        """
        return (not self.live) and (not self.get_descendants().filter(live=True).exists())

    @transaction.atomic  # only commit when all descendants are properly updated
    def move(self, target, pos=None):
        """
        Extension to the treebeard 'move' method to ensure that url_path is updated too.
        """
        old_url_path = Page.objects.get(id=self.id).url_path
        super(Page, self).move(target, pos=pos)
        # treebeard's move method doesn't actually update the in-memory instance, so we need to work
        # with a freshly loaded one now
        new_self = Page.objects.get(id=self.id)
        new_url_path = new_self.set_url_path(new_self.get_parent())
        new_self.save()
        new_self._update_descendant_url_paths(old_url_path, new_url_path)

    def copy(self, recursive=False, to=None, update_attrs=None):
        # Make a copy
        page_copy = Page.objects.get(id=self.id).specific
        page_copy.pk = None
        page_copy.id = None
        page_copy.depth = None
        page_copy.numchild = 0
        page_copy.path = None

        if update_attrs:
            for field, value in update_attrs.items():
                setattr(page_copy, field, value)

        if to:
            page_copy = to.add_child(instance=page_copy)
        else:
            page_copy = self.add_sibling(instance=page_copy)

        # Copy child objects
        specific_self = self.specific
        for child_relation in getattr(specific_self._meta, 'child_relations', []):
            parental_key_name = child_relation.field.attname
            child_objects = getattr(specific_self, child_relation.get_accessor_name(), None)

            if child_objects:
                for child_object in child_objects.all():
                    child_object.pk = None
                    setattr(child_object, parental_key_name, page_copy.id)
                    child_object.save()

        # Copy child pages
        if recursive:
            for child_page in self.get_children():
                child_page.specific.copy(recursive=True, to=page_copy)

        return page_copy

    def permissions_for_user(self, user):
        """
        Return a PagePermissionsTester object defining what actions the user can perform on this page
        """
        user_perms = UserPagePermissionsProxy(user)
        return user_perms.for_page(self)

    def dummy_request(self):
        """
        Construct a HttpRequest object that is, as far as possible, representative of ones that would
        receive this page as a response. Used for previewing / moderation and any other place where we
        want to display a view of this page in the admin interface without going through the regular
        page routing logic.
        """
        url = self.full_url
        if url:
            url_info = urlparse(url)
            hostname = url_info.hostname
            path = url_info.path
            port = url_info.port or 80
        else:
            # Cannot determine a URL to this page - cobble one together based on
            # whatever we find in ALLOWED_HOSTS
            try:
                hostname = settings.ALLOWED_HOSTS[0]
            except IndexError:
                hostname = 'localhost'
            path = '/'
            port = 80

        request = WSGIRequest({
            'REQUEST_METHOD': 'GET',
            'PATH_INFO': path,
            'SERVER_NAME': hostname,
            'SERVER_PORT': port,
            'wsgi.input': StringIO(),
        })

        # Apply middleware to the request - see http://www.mellowmorning.com/2011/04/18/mock-django-request-for-testing/
        handler = BaseHandler()
        handler.load_middleware()
        for middleware_method in handler._request_middleware:
            if middleware_method(request):
                raise Exception("Couldn't create request mock object - "
                                "request middleware returned a response")
        return request

    DEFAULT_PREVIEW_MODES = [('', 'Default')]

    @property
    def preview_modes(self):
        """
        A list of (internal_name, display_name) tuples for the modes in which
        this page can be displayed for preview/moderation purposes. Ordinarily a page
        will only have one display mode, but subclasses of Page can override this -
        for example, a page containing a form might have a default view of the form,
        and a post-submission 'thankyou' page
        """
        modes = self.get_page_modes()
        if modes is not Page.DEFAULT_PREVIEW_MODES:
            # User has overriden get_page_modes instead of using preview_modes
            warnings.warn("Overriding get_page_modes is deprecated. Define a preview_modes property instead", DeprecationWarning)

        return modes

    def get_page_modes(self):
        # Deprecated accessor for the preview_modes property
        return Page.DEFAULT_PREVIEW_MODES

    @property
    def default_preview_mode(self):
        return self.preview_modes[0][0]

    def serve_preview(self, request, mode_name):
        """
        Return an HTTP response for use in page previews. Normally this would be equivalent
        to self.serve(request), since we obviously want the preview to be indicative of how
        it looks on the live site. However, there are a couple of cases where this is not
        appropriate, and custom behaviour is required:

        1) The page has custom routing logic that derives some additional required
        args/kwargs to be passed to serve(). The routing mechanism is bypassed when
        previewing, so there's no way to know what args we should pass. In such a case,
        the page model needs to implement its own version of serve_preview.

        2) The page has several different renderings that we would like to be able to see
        when previewing - for example, a form page might have one rendering that displays
        the form, and another rendering to display a landing page when the form is posted.
        This can be done by setting a custom preview_modes list on the page model -
        Wagtail will allow the user to specify one of those modes when previewing, and
        pass the chosen mode_name to serve_preview so that the page model can decide how
        to render it appropriately. (Page models that do not specify their own preview_modes
        list will always receive an empty string as mode_name.)

        Any templates rendered during this process should use the 'request' object passed
        here - this ensures that request.user and other properties are set appropriately for
        the wagtail user bar to be displayed. This request will always be a GET.
        """
        return self.serve(request)

    def show_as_mode(self, mode_name):
        # Deprecated API for rendering previews. If this returns something other than None,
        # we know that a subclass of Page has overridden this, and we should try to work with
        # that response if possible.
        return None

    def get_cached_paths(self):
        """
        This returns a list of paths to invalidate in a frontend cache
        """
        return ['/']

    def get_sitemap_urls(self):
        latest_revision = self.get_latest_revision()

        return [
            {
                'location': self.full_url,
                'lastmod': latest_revision.created_at if latest_revision else None
            }
        ]

    def get_static_site_paths(self):
        """
        This is a generator of URL paths to feed into a static site generator
        Override this if you would like to create static versions of subpages
        """
        # Yield path for this page
        yield '/'

        # Yield paths for child pages
        for child in self.get_children().live():
            for path in child.specific.get_static_site_paths():
                yield '/' + child.slug + path

    def get_ancestors(self, inclusive=False):
        return Page.objects.ancestor_of(self, inclusive)

    def get_descendants(self, inclusive=False):
        return Page.objects.descendant_of(self, inclusive)

    def get_siblings(self, inclusive=True):
        return Page.objects.sibling_of(self, inclusive)

    def get_next_siblings(self, inclusive=False):
        return self.get_siblings(inclusive).filter(path__gte=self.path).order_by('path')

    def get_prev_siblings(self, inclusive=False):
        return self.get_siblings(inclusive).filter(path__lte=self.path).order_by('-path')

    def get_view_restrictions(self):
        """Return a query set of all page view restrictions that apply to this page"""
        return PageViewRestriction.objects.filter(page__in=self.get_ancestors(inclusive=True))

    password_required_template = getattr(settings, 'PASSWORD_REQUIRED_TEMPLATE', 'wagtailcore/password_required.html')
    def serve_password_required_response(self, request, form, action_url):
        """
        Serve a response indicating that the user has been denied access to view this page,
        and must supply a password.
        form = a Django form object containing the password input
            (and zero or more hidden fields that also need to be output on the template)
        action_url = URL that this form should be POSTed to
        """
        context = self.get_context(request)
        context['form'] = form
        context['action_url'] = action_url
        return TemplateResponse(request, self.password_required_template, context)


def get_navigation_menu_items():
    # Get all pages that appear in the navigation menu: ones which have children,
    # or are at the top-level (this rule required so that an empty site out-of-the-box has a working menu)
    pages = Page.objects.filter(Q(depth=2)|Q(numchild__gt=0)).order_by('path')

    # Turn this into a tree structure:
    #     tree_node = (page, children)
    #     where 'children' is a list of tree_nodes.
    # Algorithm:
    # Maintain a list that tells us, for each depth level, the last page we saw at that depth level.
    # Since our page list is ordered by path, we know that whenever we see a page
    # at depth d, its parent must be the last page we saw at depth (d-1), and so we can
    # find it in that list.

    depth_list = [(None, [])]  # a dummy node for depth=0, since one doesn't exist in the DB

    for page in pages:
        # create a node for this page
        node = (page, [])
        # retrieve the parent from depth_list
        parent_page, parent_childlist = depth_list[page.depth - 1]
        # insert this new node in the parent's child list
        parent_childlist.append(node)

        # add the new node to depth_list
        try:
            depth_list[page.depth] = node
        except IndexError:
            # an exception here means that this node is one level deeper than any we've seen so far
            depth_list.append(node)

    # in Wagtail, the convention is to have one root node in the db (depth=1); the menu proper
    # begins with the children of that node (depth=2).
    try:
        root, root_children = depth_list[1]
        return root_children
    except IndexError:
        # what, we don't even have a root node? Fine, just return an empty list...
        return []


class Orderable(models.Model):
    sort_order = models.IntegerField(null=True, blank=True, editable=False)
    sort_order_field = 'sort_order'

    class Meta:
        abstract = True
        ordering = ['sort_order']


class SubmittedRevisionsManager(models.Manager):
    def get_queryset(self):
        return super(SubmittedRevisionsManager, self).get_queryset().filter(submitted_for_moderation=True)


@python_2_unicode_compatible
class PageRevision(models.Model):
    page = models.ForeignKey('Page', related_name='revisions')
    submitted_for_moderation = models.BooleanField(default=False)
    created_at = models.DateTimeField(auto_now_add=True)
    user = models.ForeignKey(settings.AUTH_USER_MODEL, null=True, blank=True)
    content_json = models.TextField()
    approved_go_live_at = models.DateTimeField(null=True, blank=True)

    objects = models.Manager()
    submitted_revisions = SubmittedRevisionsManager()

    def save(self, *args, **kwargs):
        super(PageRevision, self).save(*args, **kwargs)
        if self.submitted_for_moderation:
            # ensure that all other revisions of this page have the 'submitted for moderation' flag unset
            self.page.revisions.exclude(id=self.id).update(submitted_for_moderation=False)

    def as_page_object(self):
        obj = self.page.specific_class.from_json(self.content_json)

        # Override the possibly-outdated tree parameter fields from this revision object
        # with up-to-date values
        obj.path = self.page.path
        obj.depth = self.page.depth
        obj.numchild = self.page.numchild

        # Populate url_path based on the revision's current slug and the parent page as determined
        # by path
        obj.set_url_path(self.page.get_parent())

        # also copy over other properties which are meaningful for the page as a whole, not a
        # specific revision of it
        obj.live = self.page.live
        obj.has_unpublished_changes = self.page.has_unpublished_changes
        obj.owner = self.page.owner

        return obj

    def publish(self):
        page = self.as_page_object()
        if page.go_live_at and page.go_live_at > timezone.now():
            # if we have a go_live in the future don't make the page live
            page.live = False
            # Instead set the approved_go_live_at of this revision
            self.approved_go_live_at = page.go_live_at
            self.save()
            # And clear the the approved_go_live_at of any other revisions
            page.revisions.exclude(id=self.id).update(approved_go_live_at=None)
        else:
            page.live = True
            # If page goes live clear the approved_go_live_at of all revisions
            page.revisions.update(approved_go_live_at=None)
        page.expired = False # When a page is published it can't be expired
        page.save()
        self.submitted_for_moderation = False
        page.revisions.update(submitted_for_moderation=False)

    def __str__(self):
        return '"' + unicode(self.page) + '" at ' + unicode(self.created_at)


PAGE_PERMISSION_TYPE_CHOICES = [
    ('add', 'Add'),
    ('edit', 'Edit'),
    ('publish', 'Publish'),
]


class GroupPagePermission(models.Model):
    group = models.ForeignKey(Group, related_name='page_permissions')
    page = models.ForeignKey('Page', related_name='group_permissions')
    permission_type = models.CharField(max_length=20, choices=PAGE_PERMISSION_TYPE_CHOICES)


class UserPagePermissionsProxy(object):
    """Helper object that encapsulates all the page permission rules that this user has
    across the page hierarchy."""
    def __init__(self, user):
        self.user = user

        if user.is_active and not user.is_superuser:
            self.permissions = GroupPagePermission.objects.filter(group__user=self.user).select_related('page')

    def revisions_for_moderation(self):
        """Return a queryset of page revisions awaiting moderation that this user has publish permission on"""

        # Deal with the trivial cases first...
        if not self.user.is_active:
            return PageRevision.objects.none()
        if self.user.is_superuser:
            return PageRevision.submitted_revisions.all()

        # get the list of pages for which they have direct publish permission (i.e. they can publish any page within this subtree)
        publishable_pages = [perm.page for perm in self.permissions if perm.permission_type == 'publish']
        if not publishable_pages:
            return PageRevision.objects.none()

        # compile a filter expression to apply to the PageRevision.submitted_revisions manager:
        # return only those pages whose paths start with one of the publishable_pages paths
        only_my_sections = Q(page__path__startswith=publishable_pages[0].path)
        for page in publishable_pages[1:]:
            only_my_sections = only_my_sections | Q(page__path__startswith=page.path)

        # return the filtered queryset
        return PageRevision.submitted_revisions.filter(only_my_sections)

    def for_page(self, page):
        """Return a PagePermissionTester object that can be used to query whether this user has
        permission to perform specific tasks on the given page"""
        return PagePermissionTester(self, page)

    def editable_pages(self):
        """Return a queryset of the pages that this user has permission to edit"""
        # Deal with the trivial cases first...
        if not self.user.is_active:
            return Page.objects.none()
        if self.user.is_superuser:
            return Page.objects.all()

        editable_pages = Page.objects.none()

        for perm in self.permissions.filter(permission_type='add'):
            # user has edit permission on any subpage of perm.page
            # (including perm.page itself) that is owned by them
            editable_pages |= Page.objects.descendant_of(perm.page, inclusive=True).filter(owner=self.user)

        for perm in self.permissions.filter(permission_type='edit'):
            # user has edit permission on any subpage of perm.page
            # (including perm.page itself) regardless of owner
            editable_pages |= Page.objects.descendant_of(perm.page, inclusive=True)

        return editable_pages

    def can_edit_pages(self):
        """Return True if the user has permission to edit any pages"""
        return self.editable_pages().exists()

    def publishable_pages(self):
        """Return a queryset of the pages that this user has permission to publish"""
        # Deal with the trivial cases first...
        if not self.user.is_active:
            return Page.objects.none()
        if self.user.is_superuser:
            return Page.objects.all()

        publishable_pages = Page.objects.none()

        for perm in self.permissions.filter(permission_type='publish'):
            # user has publish permission on any subpage of perm.page
            # (including perm.page itself)
            publishable_pages |= Page.objects.descendant_of(perm.page, inclusive=True)

        return publishable_pages

    def can_publish_pages(self):
        """Return True if the user has permission to publish any pages"""
        return self.publishable_pages().exists()


class PagePermissionTester(object):
    def __init__(self, user_perms, page):
        self.user = user_perms.user
        self.user_perms = user_perms
        self.page = page
        self.page_is_root = page.depth == 1 # Equivalent to page.is_root()

        if self.user.is_active and not self.user.is_superuser:
            self.permissions = set(
                perm.permission_type for perm in user_perms.permissions
                if self.page.path.startswith(perm.page.path)
            )

    def can_add_subpage(self):
        if not self.user.is_active:
            return False
        if not self.page.specific_class.clean_subpage_types():  # this page model has an empty subpage_types list, so no subpages are allowed
            return False
        return self.user.is_superuser or ('add' in self.permissions)

    def can_edit(self):
        if not self.user.is_active:
            return False
        if self.page_is_root:  # root node is not a page and can never be edited, even by superusers
            return False
        return self.user.is_superuser or ('edit' in self.permissions) or ('add' in self.permissions and self.page.owner_id == self.user.id)

    def can_delete(self):
        if not self.user.is_active:
            return False
        if self.page_is_root:  # root node is not a page and can never be deleted, even by superusers
            return False

        if self.user.is_superuser or ('publish' in self.permissions):
            # Users with publish permission can unpublish any pages that need to be unpublished to achieve deletion
            return True

        elif 'edit' in self.permissions:
            # user can only delete if there are no live pages in this subtree
            return (not self.page.live) and (not self.page.get_descendants().filter(live=True).exists())

        elif 'add' in self.permissions:
            # user can only delete if all pages in this subtree are unpublished and owned by this user
            return (
                (not self.page.live)
                and (self.page.owner_id == self.user.id)
                and (not self.page.get_descendants().exclude(live=False, owner=self.user).exists())
            )

        else:
            return False

    def can_unpublish(self):
        if not self.user.is_active:
            return False
        if (not self.page.live) or self.page_is_root:
            return False

        return self.user.is_superuser or ('publish' in self.permissions)

    def can_publish(self):
        if not self.user.is_active:
            return False
        if self.page_is_root:
            return False

        return self.user.is_superuser or ('publish' in self.permissions)

    def can_set_view_restrictions(self):
        return self.can_publish()

    def can_publish_subpage(self):
        """
        Niggly special case for creating and publishing a page in one go.
        Differs from can_publish in that we want to be able to publish subpages of root, but not
        to be able to publish root itself. (Also, can_publish_subpage returns false if the page
        does not allow subpages at all.)
        """
        if not self.user.is_active:
            return False
        if not self.page.specific_class.clean_subpage_types():  # this page model has an empty subpage_types list, so no subpages are allowed
            return False

        return self.user.is_superuser or ('publish' in self.permissions)

    def can_reorder_children(self):
        """
        Keep reorder permissions the same as publishing, since it immediately affects published pages
        (and the use-cases for a non-admin needing to do it are fairly obscure...)
        """
        return self.can_publish_subpage()

    def can_move(self):
        """
        Moving a page should be logically equivalent to deleting and re-adding it (and all its children).
        As such, the permission test for 'can this be moved at all?' should be the same as for deletion.
        (Further constraints will then apply on where it can be moved *to*.)
        """
        return self.can_delete()

    def can_move_to(self, destination):
        # reject the logically impossible cases first
        if self.page == destination or destination.is_descendant_of(self.page):
            return False

        # and shortcut the trivial 'everything' / 'nothing' permissions
        if not self.user.is_active:
            return False
        if self.user.is_superuser:
            return True

        # check that the page can be moved at all
        if not self.can_move():
            return False

        # Inspect permissions on the destination
        destination_perms = self.user_perms.for_page(destination)

        # we always need at least add permission in the target
        if 'add' not in destination_perms.permissions:
            return False

        if self.page.live or self.page.get_descendants().filter(live=True).exists():
            # moving this page will entail publishing within the destination section
            return ('publish' in destination_perms.permissions)
        else:
            # no publishing required, so the already-tested 'add' permission is sufficient
            return True


class PageViewRestriction(models.Model):
    page = models.ForeignKey('Page', related_name='view_restrictions')
    password = models.CharField(max_length=255)<|MERGE_RESOLUTION|>--- conflicted
+++ resolved
@@ -229,16 +229,14 @@
     def not_type(self, model):
         return self.get_queryset().not_type(model)
 
-<<<<<<< HEAD
     def public(self):
         return self.get_queryset().public()
 
     def not_public(self):
         return self.get_queryset().not_public()
-=======
+
     def search(self, query_string, fields=None, backend='default'):
         return self.get_queryset().search(query_string, fields=fields, backend=backend)
->>>>>>> 7fc10398
 
 
 class PageBase(models.base.ModelBase):
