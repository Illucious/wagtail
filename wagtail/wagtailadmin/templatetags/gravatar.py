--- conflicted
+++ resolved
@@ -19,12 +19,8 @@
 class GravatarUrlNode(template.Node):
     def __init__(self, email, size=50):
         self.email = template.Variable(email)
-<<<<<<< HEAD
+        self.size = size
 
-=======
-        self.size = size
- 
->>>>>>> bdd4d805
     def render(self, context):
         try:
             email = self.email.resolve(context)
@@ -32,13 +28,8 @@
             return ''
 
         default = "blank"
-<<<<<<< HEAD
-        size = 50
+        size = self.size
 
-=======
-        size = self.size
- 
->>>>>>> bdd4d805
         gravatar_url = "//www.gravatar.com/avatar/" + hashlib.md5(email.lower()).hexdigest() + "?"
         gravatar_url += urllib.urlencode({'s': str(size), 'd': default})
 
@@ -47,16 +38,6 @@
 
 @register.tag
 def gravatar_url(parser, token):
-<<<<<<< HEAD
-    try:
-        tag_name, email = token.split_contents()
+    bits = token.split_contents()
 
-    except ValueError:
-        raise template.TemplateSyntaxError, "%r tag requires a single argument" % token.contents.split()[0]
-
-    return GravatarUrlNode(email)
-=======
-    bits = token.split_contents()
- 
-    return GravatarUrlNode(*bits[1:])
->>>>>>> bdd4d805
+    return GravatarUrlNode(*bits[1:])