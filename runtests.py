--- conflicted
+++ resolved
@@ -102,12 +102,8 @@
         COMPRESS_ENABLED=False,  # disable compression so that we can run tests on the content of the compress tag
         WAGTAILSEARCH_BACKENDS=WAGTAILSEARCH_BACKENDS,
         WAGTAIL_SITE_NAME='Test Site',
-<<<<<<< HEAD
-        LOGIN_REDIRECT_URL = 'wagtailadmin_home',
+        LOGIN_REDIRECT_URL='wagtailadmin_home',
         LOGIN_URL='wagtailadmin_login',
-=======
-        LOGIN_REDIRECT_URL='wagtailadmin_home',
->>>>>>> 614cd6d0
     )
 
 
